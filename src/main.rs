--- conflicted
+++ resolved
@@ -355,17 +355,9 @@
     }
 
     /// Logs you in for a registry
-<<<<<<< HEAD
     pub async fn login(mut credentials: Credentials, url: url::Url) -> eyre::Result<()> {
-=======
-    pub async fn login(
-        mut credentials: Credentials,
-        url: url::Url,
-        username: String,
-    ) -> eyre::Result<()> {
-        let mut cfg = ArtifactoryConfig::new(url, username)?;
-
->>>>>>> b4f8ea35
+        let mut cfg = ArtifactoryConfig::new(url)?;
+
         let password = {
             tracing::info!("Please enter your artifactory token:");
 
@@ -380,12 +372,8 @@
             raw
         };
 
-<<<<<<< HEAD
-        let cfg = ArtifactoryConfig::new(url, password);
-=======
         cfg.password = Some(password);
 
->>>>>>> b4f8ea35
         let artifactory = Artifactory::from(cfg.clone());
 
         if env::var("BUFFRS_TESTSUITE").is_err() {
